--- conflicted
+++ resolved
@@ -3,12 +3,8 @@
 from flask import request
 from flask_restful import Resource
 
-<<<<<<< HEAD
 from connectors.db.interactions import store_user_feedback
-=======
-from connectors.db.interactions import  store_user_feedback
-from connectors import config
->>>>>>> 25767f9c
+
 
 log = logging.getLogger("tangerine")
 
