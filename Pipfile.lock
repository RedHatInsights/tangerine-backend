--- conflicted
+++ resolved
@@ -1,7 +1,7 @@
 {
     "_meta": {
         "hash": {
-            "sha256": "c13f576621c0c10b39083da152da09db6d54e8beb373bd38a392220234c000fd"
+            "sha256": "27bea7a6f8f4ad105a52486f62f90b34efdc48a11ee7580367b86d8f0bd58369"
         },
         "pipfile-spec": 6,
         "requires": {
@@ -26,97 +26,6 @@
         },
         "aiohttp": {
             "hashes": [
-<<<<<<< HEAD
-                "sha256:0018956472ee535d2cad761a5bb88eb4ad80f94cd86472cee26a244799f7c79f",
-                "sha256:00d493486ed40e7be61267be32bf2353e4d044c33a00b75a1a87053b30b1dec6",
-                "sha256:01ac3cc4a0c81f87ed72c614066bfdee15358c5c2cdf30048dd8823826cbc61e",
-                "sha256:059e8c67d81da4da9f6056de5b3a7e892bd07135d2434666b5a696f2feb7c655",
-                "sha256:091ae2bf28f861607fc807f44069999f63aba5d540c6a84b6f4eb26c63b09768",
-                "sha256:0cf15667ecf20bfe545adb02882d895e10c8d5c821e46b1a62f22d5170c4803e",
-                "sha256:1476627ea5ef213950e2d7edbff9101e48e24d6139a660b4c90edc84f9d9d344",
-                "sha256:166d8ba47fca7667dd3169be8bd0fb9ffd0f19fd80f0d5291b1e36ab0f77d02c",
-                "sha256:1b84f396042daa713b5cd1f07347bc0c5c7567ee64210d3133711487fe2d0dbd",
-                "sha256:2457b9193909d046636861bad61902759d7a178a012238192cbb45016142a19e",
-                "sha256:2711392a2afe1dcf4a93b05a94ee25efa966971fa0bf3944f2ce101da182ce91",
-                "sha256:2bafe06464fa0397d3d88af0c9afab423af02a6befa0b04f997d2ffe65a0c023",
-                "sha256:2c0e37a3aa9f47ad8ed7e4fb6142d1121bfae9b9eb2e3b641b060a0d6fccf991",
-                "sha256:2eeda8330d331e1eafd5ff06f8dfbd7361d728c7542d0be106d31e5bec9da57a",
-                "sha256:2f0e26b1c76656a992f1c547b74cf07e0da07f3b43ca2eefc05ce1fc8b4c054d",
-                "sha256:3436af8c5db9e963f2acd9bb09316833ee5e93ae1729b8e3f7d25b390cead22e",
-                "sha256:351969b7e1e11b2091011fde8f0ae3c95bd576c2d64a8cb2947ad5ca44506674",
-                "sha256:35df44dde19fcd146ed13e8847c70f8e138e91138f7615df2bd68b478ac04f99",
-                "sha256:385f01fe9be53a0466fb66504b00ab00ca7faa0a285186327509cbbe1386363f",
-                "sha256:3a590566c5c139edfbeeb69de62c6868e6ef667322b0080489607acc39e92add",
-                "sha256:4670d5ddd1b274aa2e5471f354ce1231e0f8795a136bedd3efc44ed9b33be9aa",
-                "sha256:4789c10a72308375d0c3e53b22a7094380e9cf0138ea6c18331f48856672d426",
-                "sha256:48d743fbc8a88dffb2d2e96f17f9e2310aaa672bd2103b198d7613361affd1a3",
-                "sha256:4d6941dd4d8f6dfd9292f391bc2e321c9583a9532b4e9b571b84f163bb3f8135",
-                "sha256:4de7a3a7e482f5832838047c1612c0c3d1f4309e3e2d4ea80cb1b7f5ab0c6bbe",
-                "sha256:5169898d17a2ac30e31ea814832ad4cf6bb652459a031af40ed56c9d05894c80",
-                "sha256:5293245b743d3e41fd4de631aed6018e0016488686ee70d3dbd9ac61cc040429",
-                "sha256:536a37af26ed50bd4f3cf7d989955e5a987e9343f1a55f5393e7950a6ac93fce",
-                "sha256:59668d843c91bd22abc1f70674270ce38e1dad3020284cccecc60f492d6f88ae",
-                "sha256:5a6eefef2c0d13b0594aac71b17eb7589ed450e900bc40917128d445224476ff",
-                "sha256:5cee9687b74f134507174d50903a167a0fe34e4bb6e0c9b4664ddf058c604bae",
-                "sha256:5ebc2a98f4177271eb4f48c4d9e2e8a44641f4572ccf9c7940f419027fb8e834",
-                "sha256:5f36bd875c9296f1e2a2eef592a0e952d8673b4c514952b09be42249fad593c8",
-                "sha256:60efcbf422ddd5094c048fbcccb8c5532414fefd33f568e16bfc3ddc981421fc",
-                "sha256:62179517ef8d0abc950ab7e6545e97142bef3f58007da12b9cff5260e8084fd1",
-                "sha256:631f4da6b1d503f9df883ba86846fa0ff455eae60497fab5f1d21683b2a2784e",
-                "sha256:64e48ed61d5c74b5a4a68fdb3fde664034e59788625ebf3fcae87fb5a2dbde7b",
-                "sha256:6b5401ccb86eca461ba232d98577d97009672846835c81b1a4369e3929f936d0",
-                "sha256:6c31782dae093a507b94792d9f32978bf154d051d5237fdedbb9e74d9464d5dd",
-                "sha256:6f8fbb48953238e7ba8ab9dee6757a4f6b72cd6242eb7fe1cb004b24f91effee",
-                "sha256:7061bce1accdfce6e02c80ac10efcdfcae95718f97f77fc5fbe3273b16b8d4bf",
-                "sha256:7181b4ebd70ad9731f4f7af03e3ed0ff003e49cefbf0b6846b5decb32abc30b7",
-                "sha256:722fe14a899ee049562417449a449dfc7c616fdb5409f8a0a2c459815473767f",
-                "sha256:74190229bd54bc3df7090f634b0b7fe53c45fb41aae5fbfae462093ced35c950",
-                "sha256:7679b2af5a1d43d8470672079baedc1a843e4f27a47b630fbe092833f9bc4e73",
-                "sha256:76a20aaf7f7be6777267e003ffc3c0f3bd5f755cd187f1adf146a47530bae79f",
-                "sha256:79d0332eefcd4d7af468361ba428e84e9ea9d6bf0d8f68f20ce4ccfab8a2a2ff",
-                "sha256:7a6f09589cb5928ee793210806d35d69fffc78d46eca9acaa2d38cc30b3f194e",
-                "sha256:7af4737ab145fb1ac6e2db24ee206ee9e9f3abb1f7c6b74bd75c9ce0d36fe286",
-                "sha256:7bffd54d62e31abb35d5ffab7296d97f724aee3cfae7c72f36988c8d37664999",
-                "sha256:7d77abd371700dc51f8b46aebc6e2316d826dcb490bd56edd96b6caf0b1fe84c",
-                "sha256:7e071f1371f38c15dad609bb57d698fe4614b1817e7808966c643336f5615655",
-                "sha256:7e4991a7dcdd577a749429248321196dba6ade4315c6262e9b2ba9a3bb80e9cb",
-                "sha256:7f10d664b638f85acdeb7622f7b16773aaf7d67214a7c3b6075735f171d2f021",
-                "sha256:8259a311666becf7049ae43c984208ac20eda5ea16aa5f26ea5d24b863f9afcd",
-                "sha256:8345cea33295cc28945c8365ac44ba383ebb757a599b384d752347f40671e984",
-                "sha256:851d226ecaf30ec7f12d9e9793081ecd0e66fea7f6345bcb5283b39e9ea79c71",
-                "sha256:86ca0aa49854b195e314171756d06f81c1286541425a929950f7316d617cc3b1",
-                "sha256:86fe4072556dc19c949cbf83721f191828a57081318aeda231a430419dd0e789",
-                "sha256:875df9e4ed4f24af643f4e35bf267be3cb25b9461d25da4a0d181877a2b401e4",
-                "sha256:88f8d247c4b6cc75eb5ef1724998b3076f5f2f6b7d357560caa5b5da08228cb4",
-                "sha256:8d5c2a673fd8c1f8287ef1a10f1fe19f0e14af6c5831c1d9b05f0a5bfbdd7d60",
-                "sha256:9bff129c6674f3a14c68a0f49337ebd8637440201cbd8af05df52cb2d7db0902",
-                "sha256:9d913623c7e3be188fe5c718bce186e0bbc5977e74c12e4832d540c3637b9f47",
-                "sha256:a38e144942d4f0740dcb5be2ceb932cc45fc29e404fe64ffd5eef5bc62eafe39",
-                "sha256:a84cf5db31efc14e811ef830288614bf40093befd445efe743dc015d01e6e92c",
-                "sha256:a92e71e7ed036e94cbd59da9c34e9e064dc8ecd95aab38422f38d5cb34754088",
-                "sha256:ab6be7083f72acc206e3687c4966d0893d204e183e26dceb822e9c07496af44c",
-                "sha256:ad4be1c1adb604591a607abb9c4474eedc6add6739656ee91a9daddf35f7f9fa",
-                "sha256:b2c7bc896696ada3df4ffd787b80d08af53eb16658fd19623f469f89c5f95846",
-                "sha256:b4924ca6bc74cb630e47edaf111f1d05e13dfe3c1e580c35277dc998965913d3",
-                "sha256:b943c62467072437ec25ccfd05516d9aad273467e251124e4c22407220ebdd75",
-                "sha256:ba92663a7ab73108bc1d4869810602b78de0e2c9957a46b9b654c2dba9414f27",
-                "sha256:bca43af1c77f83e88641e74d1bd24b6089bb518fa0e6be97805a048bdac6bbc3",
-                "sha256:cbf833ca90fda31ec505e80f58f8011c64030fb8e368bce0d60f1f9aae162389",
-                "sha256:d0c32972b485828f2b9326a95851520e9a92cdd97efe0a04ae62c7315e8d1098",
-                "sha256:d602fc26cb307993965e5f5dacb2aaa7fea4f01c6658250658bef51e48dd454e",
-                "sha256:de27fb67bbbb5266635cda7aad24ff620028ac8eecef21386a11b6108eb3e8e0",
-                "sha256:e1f3968162f274ed8e97aad591da178fb04725a386a4852b1c0285f3a51390af",
-                "sha256:e405ccdd3cada578e5bc4000b7d35b80a345c832089d23b04be30c0e7606fb80",
-                "sha256:e52282768a415db141898ecc07a10cdde2721fa897e091fe67fd66ca3be86080",
-                "sha256:e6dd24e72e7425b4eee49eeaa1a08742774f5a0c84041e80625aeba45812f92e",
-                "sha256:ef392a613f53fc4c3e6ebba2c3b90729266139a3f534e7eba9bf04e2eac40287",
-                "sha256:f7127241e62621eabe437cce249a4858e79896abcdafed4c6f7a90d14d449066",
-                "sha256:fc5693b08ad875e640737515c579e7103c4a5f5802489d610df867b56542f75e",
-                "sha256:fedc41cc7641b71f38d853157e8b8f05663e8799fd1cf53435ff257606e635aa"
-            ],
-            "markers": "python_version >= '3.9'",
-            "version": "==3.12.2"
-=======
                 "sha256:002e027d4840cb187e5ba6889043e1e90ed114ef8e798133d51db834696a6de2",
                 "sha256:03a2ca7b7e9436ae933d89d41f21ef535f21dcdc883820544102ddda63b595c2",
                 "sha256:058199018d700883c86c473814fb0ecabb4e3ae39bafcbc77ed2c94199e5affb",
@@ -206,7 +115,6 @@
             ],
             "markers": "python_version >= '3.9'",
             "version": "==3.12.4"
->>>>>>> f2e12461
         },
         "aiosignal": {
             "hashes": [
@@ -328,22 +236,6 @@
         },
         "boto3": {
             "hashes": [
-<<<<<<< HEAD
-                "sha256:1f95ec3ac88ae6381fa0409e4c2ad0a41f0caf5fd6d8ef45a9525406a3f58b18",
-                "sha256:abdb8c760543e9c22026320e62e2934762b0c4ac4f42e8ea2a756f2d489b3135"
-            ],
-            "index": "pypi",
-            "markers": "python_version >= '3.9'",
-            "version": "==1.38.24"
-        },
-        "botocore": {
-            "hashes": [
-                "sha256:43563d5c2dfd56ebbcd9e25f482fc45000bfaec5966b26c77b331bd340c46376",
-                "sha256:5901667b96d3a8603479879ab097560216cdc4c2918d433fc6509555d0ada29c"
-            ],
-            "markers": "python_version >= '3.9'",
-            "version": "==1.38.24"
-=======
                 "sha256:94bd7fdd92d5701b362d4df100d21e28f8307a67ff56b6a8b0398119cf22f859",
                 "sha256:95f5fe688795303a8a15e8b7e7f255cadab35eae459d00cc281a4fd77252ea80"
             ],
@@ -358,7 +250,6 @@
             ],
             "markers": "python_version >= '3.9'",
             "version": "==1.38.27"
->>>>>>> f2e12461
         },
         "bs4": {
             "hashes": [
@@ -677,6 +568,67 @@
             "markers": "python_version >= '3.9'",
             "version": "==1.6.0"
         },
+        "greenlet": {
+            "hashes": [
+                "sha256:00cd814b8959b95a546e47e8d589610534cfb71f19802ea8a2ad99d95d702057",
+                "sha256:02a98600899ca1ca5d3a2590974c9e3ec259503b2d6ba6527605fcd74e08e207",
+                "sha256:02f5972ff02c9cf615357c17ab713737cccfd0eaf69b951084a9fd43f39833d3",
+                "sha256:055916fafad3e3388d27dd68517478933a97edc2fc54ae79d3bec827de2c64c4",
+                "sha256:0a16fb934fcabfdfacf21d79e6fed81809d8cd97bc1be9d9c89f0e4567143d7b",
+                "sha256:1592a615b598643dbfd566bac8467f06c8c8ab6e56f069e573832ed1d5d528cc",
+                "sha256:1919cbdc1c53ef739c94cf2985056bcc0838c1f217b57647cbf4578576c63825",
+                "sha256:1e4747712c4365ef6765708f948acc9c10350719ca0545e362c24ab973017370",
+                "sha256:1e76106b6fc55fa3d6fe1c527f95ee65e324a13b62e243f77b48317346559708",
+                "sha256:1f72667cc341c95184f1c68f957cb2d4fc31eef81646e8e59358a10ce6689457",
+                "sha256:2593283bf81ca37d27d110956b79e8723f9aa50c4bcdc29d3c0543d4743d2763",
+                "sha256:2dc5c43bb65ec3669452af0ab10729e8fdc17f87a1f2ad7ec65d4aaaefabf6bf",
+                "sha256:3091bc45e6b0c73f225374fefa1536cd91b1e987377b12ef5b19129b07d93ebe",
+                "sha256:354f67445f5bed6604e493a06a9a49ad65675d3d03477d38a4db4a427e9aad0e",
+                "sha256:3885f85b61798f4192d544aac7b25a04ece5fe2704670b4ab73c2d2c14ab740d",
+                "sha256:3ab7194ee290302ca15449f601036007873028712e92ca15fc76597a0aeb4c59",
+                "sha256:3aeca9848d08ce5eb653cf16e15bb25beeab36e53eb71cc32569f5f3afb2a3aa",
+                "sha256:44671c29da26539a5f142257eaba5110f71887c24d40df3ac87f1117df589e0e",
+                "sha256:45f9f4853fb4cc46783085261c9ec4706628f3b57de3e68bae03e8f8b3c0de51",
+                "sha256:4bd139e4943547ce3a56ef4b8b1b9479f9e40bb47e72cc906f0f66b9d0d5cab3",
+                "sha256:4fefc7aa68b34b9224490dfda2e70ccf2131368493add64b4ef2d372955c207e",
+                "sha256:6629311595e3fe7304039c67f00d145cd1d38cf723bb5b99cc987b23c1433d61",
+                "sha256:6fadd183186db360b61cb34e81117a096bff91c072929cd1b529eb20dd46e6c5",
+                "sha256:71566302219b17ca354eb274dfd29b8da3c268e41b646f330e324e3967546a74",
+                "sha256:7409796591d879425997a518138889d8d17e63ada7c99edc0d7a1c22007d4907",
+                "sha256:752f0e79785e11180ebd2e726c8a88109ded3e2301d40abced2543aa5d164275",
+                "sha256:7791dcb496ec53d60c7f1c78eaa156c21f402dda38542a00afc3e20cae0f480f",
+                "sha256:782743700ab75716650b5238a4759f840bb2dcf7bff56917e9ffdf9f1f23ec59",
+                "sha256:7c9896249fbef2c615853b890ee854f22c671560226c9221cfd27c995db97e5c",
+                "sha256:85f3e248507125bf4af607a26fd6cb8578776197bd4b66e35229cdf5acf1dfbf",
+                "sha256:89c69e9a10670eb7a66b8cef6354c24671ba241f46152dd3eed447f79c29fb5b",
+                "sha256:8cb8553ee954536500d88a1a2f58fcb867e45125e600e80f586ade399b3f8819",
+                "sha256:9ae572c996ae4b5e122331e12bbb971ea49c08cc7c232d1bd43150800a2d6c65",
+                "sha256:9c7b15fb9b88d9ee07e076f5a683027bc3befd5bb5d25954bb633c385d8b737e",
+                "sha256:9ea5231428af34226c05f927e16fc7f6fa5e39e3ad3cd24ffa48ba53a47f4240",
+                "sha256:a31ead8411a027c2c4759113cf2bd473690517494f3d6e4bf67064589afcd3c5",
+                "sha256:a8fa80665b1a29faf76800173ff5325095f3e66a78e62999929809907aca5659",
+                "sha256:ad053d34421a2debba45aa3cc39acf454acbcd025b3fc1a9f8a0dee237abd485",
+                "sha256:b24c7844c0a0afc3ccbeb0b807adeefb7eff2b5599229ecedddcfeb0ef333bec",
+                "sha256:b50a8c5c162469c3209e5ec92ee4f95c8231b11db6a04db09bbe338176723bb8",
+                "sha256:ba30e88607fb6990544d84caf3c706c4b48f629e18853fc6a646f82db9629418",
+                "sha256:bf3fc9145141250907730886b031681dfcc0de1c158f3cc51c092223c0f381ce",
+                "sha256:c23ea227847c9dbe0b3910f5c0dd95658b607137614eb821e6cbaecd60d81cc6",
+                "sha256:c3cc1a3ed00ecfea8932477f729a9f616ad7347a5e55d50929efa50a86cb7be7",
+                "sha256:c49e9f7c6f625507ed83a7485366b46cbe325717c60837f7244fc99ba16ba9d6",
+                "sha256:d0cb7d47199001de7658c213419358aa8937df767936506db0db7ce1a71f4a2f",
+                "sha256:d8009ae46259e31bc73dc183e402f548e980c96f33a6ef58cc2e7865db012e13",
+                "sha256:da956d534a6d1b9841f95ad0f18ace637668f680b1339ca4dcfb2c1837880a0b",
+                "sha256:dcb9cebbf3f62cb1e5afacae90761ccce0effb3adaa32339a0670fe7805d8068",
+                "sha256:decb0658ec19e5c1f519faa9a160c0fc85a41a7e6654b3ce1b44b939f8bf1325",
+                "sha256:df4d1509efd4977e6a844ac96d8be0b9e5aa5d5c77aa27ca9f4d3f92d3fcf330",
+                "sha256:eeb27bece45c0c2a5842ac4c5a1b5c2ceaefe5711078eed4e8043159fa05c834",
+                "sha256:efcdfb9df109e8a3b475c016f60438fcd4be68cd13a365d42b35914cdab4bb2b",
+                "sha256:fd9fb7c941280e2c837b603850efc93c999ae58aae2b40765ed682a6907ebbc5",
+                "sha256:fe46d4f8e94e637634d54477b0cfabcf93c53f29eedcbdeecaf2af32029b4421"
+            ],
+            "markers": "python_version >= '3.9'",
+            "version": "==3.2.2"
+        },
         "h11": {
             "hashes": [
                 "sha256:4e35b956cf45792e4caa5885e69fba00bdbc6ffafbfa020300e549b208ee5ff1",
@@ -902,21 +854,12 @@
         },
         "langchain-core": {
             "hashes": [
-<<<<<<< HEAD
-                "sha256:242cef42be32baa5c7cd03df719d21093323b5271fff9efbe0ca9a0dfa8ee2bf",
-                "sha256:e75e483b0b602a2fdcfbe349be7efb7f1c1c04b20f8d51c7892e78fbecc8a823"
-            ],
-            "index": "pypi",
-            "markers": "python_version >= '3.9'",
-            "version": "==0.3.62"
-=======
                 "sha256:e2e30cfbb7684a5a0319f6cbf065fc3c438bfd1060302f085a122527890fb01e",
                 "sha256:f91db8221b1bc6808f70b2e72fded1a94d50ee3f1dff1636fb5a5a514c64b7f5"
             ],
             "index": "pypi",
             "markers": "python_version >= '3.9'",
             "version": "==0.3.63"
->>>>>>> f2e12461
         },
         "langchain-openai": {
             "hashes": [
@@ -1334,15 +1277,6 @@
             "markers": "python_version >= '3.8'",
             "version": "==1.1.0"
         },
-        "nltk": {
-            "hashes": [
-                "sha256:4fa26829c5b00715afe3061398a8989dc643b92ce7dd93fb4585a70930d168a1",
-                "sha256:87d127bd3de4bd89a4f81265e5fa59cb1b199b27440175370f7417d2bc7ae868"
-            ],
-            "index": "pypi",
-            "markers": "python_version >= '3.8'",
-            "version": "==3.9.1"
-        },
         "numpy": {
             "hashes": [
                 "sha256:03a8c78d01d9781b28a6989f6fa1bb2c4f2d51201cf99d3dd875df6fbd96b23b",
@@ -1468,7 +1402,7 @@
                 "sha256:fdd9d68f83f0bc4406610b1ac68bdcded8c5ee58605cc69e643a06f4d075f429",
                 "sha256:fe8936ee2679e38903df158037a2f1c108129dee218975122e37847fb1d4ac68"
             ],
-            "markers": "platform_python_implementation != 'PyPy'",
+            "markers": "python_version >= '3.9'",
             "version": "==3.10.18"
         },
         "packaging": {
@@ -1787,7 +1721,7 @@
                 "sha256:37dd54208da7e1cd875388217d5e00ebd4179249f90fb72437e91a35459a0ad3",
                 "sha256:a8b2bc7bffae282281c8140a97d3aa9c14da0b136dfe83f850eea9a5f7470427"
             ],
-            "markers": "python_version >= '2.7' and python_version not in '3.0, 3.1, 3.2, 3.3'",
+            "markers": "python_version >= '2.7' and python_version not in '3.0, 3.1, 3.2'",
             "version": "==2.9.0.post0"
         },
         "python-dotenv": {
@@ -2221,7 +2155,7 @@
                 "sha256:4721f391ed90541fddacab5acf947aa0d3dc7d27b2e1e8eda2be8970586c3274",
                 "sha256:ff70335d468e7eb6ec65b95b99d3a2836546063f63acc5171de367e834932a81"
             ],
-            "markers": "python_version >= '2.7' and python_version not in '3.0, 3.1, 3.2, 3.3'",
+            "markers": "python_version >= '2.7' and python_version not in '3.0, 3.1, 3.2'",
             "version": "==1.17.0"
         },
         "sniffio": {
@@ -2413,7 +2347,7 @@
                 "sha256:414bc6535b787febd7567804cc015fee39daab8ad86268f1310a9250697de466",
                 "sha256:4e16665048960a0900c702d4a66415956a584919c03361cac9f1df5c5dd7e813"
             ],
-            "markers": "python_version >= '3.10'",
+            "markers": "python_version >= '3.9'",
             "version": "==2.4.0"
         },
         "werkzeug": {
