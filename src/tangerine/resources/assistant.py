import hashlib
import json
import logging
import uuid

from flask import Response, request, stream_with_context
from flask_restful import Resource
from langchain_core.documents import Document

import tangerine.llm as llm
from tangerine import config
from tangerine.config import DEFAULT_SYSTEM_PROMPT
from tangerine.embeddings import embed_query
from tangerine.metrics import get_counter
from tangerine.models.assistant import Assistant
from tangerine.models.conversation import Conversation
from tangerine.models.interactions import store_interaction
from tangerine.search import SearchResult, search_engine
from tangerine.utils import File, add_filenames_to_assistant, embed_files, remove_files
from tangerine.vector import vector_db

log = logging.getLogger("tangerine.resources")

# Prometheus metrics
user_interaction_counter = get_counter(
    "user_interaction_counter",
    "Total number of user interactions with assistants",
    ["user", "client", "assistant_id", "assistant_name"],
)


class AssistantDefaultsApi(Resource):
    def get(self):
        return {"system_prompt": DEFAULT_SYSTEM_PROMPT}, 200


class AssistantsApi(Resource):
    def get(self):
        try:
            all_assistants = Assistant.list()
        except Exception:
            log.exception("error getting assistants")
            return {"message": "error getting assistants"}, 500

        return {"data": [assistant.to_dict() for assistant in all_assistants]}, 200

    def post(self):
        if not request.json:
            return {"message": "No JSON data provided"}, 400

        name = request.json.get("name")
        description = request.json.get("description")
        if not name:
            return {"message": "assistant 'name' required"}, 400
        if not description:
            return {"message": "assistant 'description' required"}, 400

        try:
            assistant = Assistant.create(name, description, request.json.get("system_prompt"))
        except Exception:
            log.exception("error creating assistant")
            return {"message": "error creating assistant"}, 500

        return assistant.to_dict(), 201


class AssistantApi(Resource):
    def get(self, id):
        assistant = Assistant.get(id)
        if not assistant:
            return {"message": "assistant not found"}, 404

        return assistant.to_dict(), 200

    def put(self, id):
        assistant = Assistant.get(id)
        if not assistant:
            return {"message": "assistant not found"}, 404

        data = request.get_json()
        # ignore 'id' or 'filenames' if provided in JSON payload
        data.pop("filenames", None)
        data.pop("id", None)
        assistant.update(**data)

        return {"message": "assistant updated successfully"}, 200

    def delete(self, id):
        assistant = Assistant.get(id)
        if not assistant:
            return {"message": "assistant not found"}, 404

        assistant.delete()
        vector_db.delete_document_chunks({"assistant_id": assistant.id})
        return {"message": "assistant deleted successfully"}, 200


class AssistantDocuments(Resource):
    def post(self, id):
        assistant = Assistant.get(id)
        if not assistant:
            return {"message": "assistant not found"}, 404

        # Check if the post request has the file part
        if "file" not in request.files:
            return {"message": "No file part"}, 400

        request_source = request.form.get("source", "default")

        files = []
        for file in request.files.getlist("file"):
            content = file.stream.read()
            if not file.filename:
                return {"message": "File must have a filename"}, 400
            new_file = File(
                source=request_source, full_path=file.filename, content=content.decode("utf-8")
            )
            try:
                new_file.validate()
            except ValueError as err:
                return {"message": f"validation failed for {file.filename}: {str(err)}"}, 400
            files.append(new_file)

        def generate_progress():
            for file in files:
                yield json.dumps({"file": file.display_name, "step": "start"}) + "\n"
                embed_files([file], assistant)
                add_filenames_to_assistant([file], assistant)
                yield json.dumps({"file": file.display_name, "step": "end"}) + "\n"

        return Response(stream_with_context(generate_progress()), mimetype="application/json")

    def delete(self, id):
        assistant = Assistant.get(id)
        if not assistant:
            return {"message": "assistant not found"}, 404

        if not request.json:
            return {"message": "No JSON data provided"}, 400

        source = request.json.get("source")
        full_path = request.json.get("full_path")
        delete_all = bool(request.json.get("all", False))

        if not source and not full_path and not delete_all:
            return {"message": "'source' or 'full_path' required when not using 'all'"}, 400

        metadata = {}
        if source:
            metadata["source"] = source
        if full_path:
            metadata["full_path"] = full_path

        try:
            deleted = remove_files(assistant, metadata)
        except ValueError as err:
            return {"message": str(err)}, 400
        except Exception:
            err = "unexpected error deleting document(s) from DB"
            log.exception(err)
            return {"message": err}, 500

        count = len(deleted)
        return {"message": f"{count} document(s) deleted", "count": count, "deleted": deleted}, 200


class AssistantChatApi(Resource):
    @staticmethod
    def _is_streaming_response(stream):
        return bool(stream)

    @staticmethod
    def _anonymize_user_id(user_id):
        """
        Anonymize user ID using SHA256 hash, unless the user ID is 'unknown'.

        Args:
            user_id (str): The user ID to anonymize

        Returns:
            str: The anonymized user ID or 'unknown' if the input was 'unknown'
        """
        if user_id == "unknown":
            return user_id

        # Create a hash of the user ID for anonymization
        return hashlib.sha256(user_id.encode("utf-8")).hexdigest()[
            :16
        ]  # Use first 16 chars of hash

    def post(self, id):
        assistant = self._get_assistant(id)
        if not assistant:
            return {"message": "assistant not found"}, 404

        log.debug("querying vector DB")
<<<<<<< HEAD
        (
            question,
            session_uuid,
            stream,
            previous_messages,
            interaction_id,
            client,
            user,
            current_message,
        ) = self._extract_request_data()
=======
        question, session_uuid, stream, previous_messages, interaction_id, client, user = (
            self._extract_request_data()
        )

        # Record user interaction metrics
        anonymized_user = self._anonymize_user_id(user)
        user_interaction_counter.labels(
            user=anonymized_user,
            client=client,
            assistant_id=assistant.id,
            assistant_name=assistant.name,
        ).inc()

>>>>>>> 1f77ef12
        embedding = self._embed_question(question)
        search_results = self._get_search_results([assistant.id], question, embedding)
        llm_response, search_metadata = self._call_llm(
            assistant, previous_messages, question, search_results, interaction_id
        )

        if self._is_streaming_response(stream):
            return self._handle_streaming_response(
                llm_response,
                search_metadata,
                question,
                embedding,
                search_results,
                session_uuid,
                interaction_id,
                client,
                user,
                previous_messages,
                assistant.name,
                current_message,
            )

        return self._handle_standard_response(
            llm_response,
            search_metadata,
            question,
            embedding,
            search_results,
            session_uuid,
            interaction_id,
            client,
            user,
            previous_messages,
            assistant.name,
            current_message,
        )

    def _get_assistant(self, assistant_id):
        return Assistant.get(assistant_id)

    def _extract_request_data(self):
        if not request.json:
            raise ValueError("No JSON data provided")
        question = request.json.get("query")
        session_uuid = request.json.get("sessionId", str(uuid.uuid4()))
        stream = request.json.get("stream", "true") == "true"
        previous_messages = request.json.get("prevMsgs")
        interaction_id = request.json.get("interactionId", None)
        client = request.json.get("client", "unknown")
        user = request.json.get("user", "unknown")

        # Extract the current message data to preserve all fields
        current_message = request.json.get("currentMessage", {})
        # If no currentMessage is provided, create it from available fields
        if not current_message:
            current_message = {"sender": "human", "text": question}
            # Preserve any additional fields that might be in the root request
            for field in ["isIntroductionPrompt"]:
                if field in request.json:
                    current_message[field] = request.json[field]

        return (
            question,
            session_uuid,
            stream,
            previous_messages,
            interaction_id,
            client,
            user,
            current_message,
        )

    def _embed_question(self, question):
        return embed_query(question)

    def _call_llm(self, assistant, previous_messages, question, search_results, interaction_id):
        return llm.ask(
            [assistant],
            previous_messages,
            question,
            search_results,
            interaction_id=interaction_id,
        )

    @staticmethod
    def _parse_search_results(search_results: list[SearchResult]) -> list[dict]:
        return [
            {
                "text": doc.document.page_content,
                "source": doc.document.metadata.get("source"),
                "score": doc.document.metadata.get("relevance_score"),
                "retrieval_method": doc.document.metadata.get("retrieval_method"),
            }
            for doc in search_results
        ]

    @staticmethod
    def _get_search_results(assistant_id, query, embedding):
        return search_engine.search(assistant_id, query, embedding)

    def _handle_streaming_response(
        self,
        llm_response,
        search_metadata,
        question,
        embedding,
        search_results,
        session_uuid,
        interaction_id,
        client,
        user,
        previous_messages=None,
        assistant_name=None,
        current_message=None,
    ):
        source_doc_info = self._parse_search_results(search_results)

        # TODO: change the way we stream to something more standardized...
        def __api_response_generator():
            accumulated_text = ""

            for text in llm_response:
                accumulated_text += text
                chunk = {"text_content": text}
                yield f"data: {json.dumps(chunk)}\r\n"

            # final piece of content returned is the search metadata
            yield f"data: {json.dumps({'search_metadata': search_metadata})}\r\n"

            # log user interaction at the end
            self._log_interaction(
                question,
                accumulated_text,
                source_doc_info,
                embedding,
                session_uuid,
                interaction_id,
                client,
                user,
            )

            # Update conversation history with both user query and assistant response
            self._update_conversation_history(
                question,
                accumulated_text,
                session_uuid,
                previous_messages,
                user,
                assistant_name,
                current_message,
            )

        return Response(stream_with_context(__api_response_generator()))

    def _handle_standard_response(
        self,
        llm_response,
        search_metadata,
        question,
        embedding,
        search_results,
        session_uuid,
        interaction_id,
        client,
        user,
        previous_messages=None,
        assistant_name=None,
        current_message=None,
    ):
        source_doc_info = self._parse_search_results(search_results)

        response = {"text_content": "".join(llm_response), "search_metadata": search_metadata}

        self._log_interaction(
            question,
            response["text_content"],
            source_doc_info,
            embedding,
            session_uuid,
            interaction_id,
            client,
            user,
        )

        # Update conversation history with both user query and assistant response
        self._update_conversation_history(
            question,
            response["text_content"],
            session_uuid,
            previous_messages,
            user,
            assistant_name,
            current_message,
        )

        return response, 200

    # Looks like a silly function but it makes it easier to mock in tests
    def _interaction_storage_enabled(self) -> bool:
        return config.STORE_INTERACTIONS is True

    def _log_interaction(
        self,
        question,
        response_text,
        source_doc_info,
        embedding,
        session_uuid,
        interaction_id,
        client,
        user,
    ):
        if self._interaction_storage_enabled() is False:
            return
        try:
            store_interaction(
                question=question,
                llm_response=response_text,
                source_doc_chunks=source_doc_info,
                question_embedding=embedding,
                session_uuid=session_uuid,
                interaction_id=interaction_id,
                client=client,
                user=user,
            )
        except Exception:
            log.exception("Failed to log interaction")

    def _update_conversation_history(
        self,
        question,
        response_text,
        session_uuid,
        previous_messages,
        user,
        assistant_name=None,
        current_message=None,
    ):
        """Update the conversation with the complete conversation history including the latest exchange."""
        try:
            # Validate required parameters
            if not question or not response_text or not session_uuid:
                log.warning("Missing required parameters for conversation history update")
                return

            # Build the updated conversation history
            updated_messages = previous_messages.copy() if previous_messages else []

            # Add the user's question - use the complete current_message to preserve all fields
            if current_message:
                updated_messages.append(current_message)
            else:
                # Fallback to minimal message if current_message not provided
                updated_messages.append({"sender": "human", "text": question})

            # Add the assistant's response
            updated_messages.append({"sender": "ai", "text": response_text})

            # Create the conversation payload
            conversation_payload = {
                "sessionId": session_uuid,
                "user": user,
                "query": question,
                "prevMsgs": updated_messages,
            }

            # Add assistant name if provided
            if assistant_name:
                conversation_payload["assistantName"] = assistant_name

            # Upsert the conversation
            Conversation.upsert(conversation_payload)
            log.debug("Successfully updated conversation history for session %s", session_uuid)

        except Exception as e:
            log.exception(
                "Failed to update conversation history for session %s: %s", session_uuid, str(e)
            )


class AssistantAdvancedChatApi(AssistantChatApi):
    """
    API for advanced assistant chat supporting multiple assistants,
    external chunk injection, and model override.
    """

    def _convert_chunk_array_to_documents(self, chunks):
        """
        Converts an array of chunks into a list of Document objects.
        """
        return [
            SearchResult(document=Document(page_content=chunk, metadata={}), score=1)
            for chunk in chunks
        ]

    def post(self, _id=None):
        if not request.json:
            return {"message": "No JSON data provided"}, 400

        assistant_names = request.json.get("assistants")
        assistants = []

        if not assistant_names:
            return {"message": "assistant name(s) required"}, 400
        try:
            assistants = self._get_assistants(assistant_names)
        except ValueError as err:
            return {"message": str(err)}, 400

        assistant_ids = [assistant.id for assistant in assistants]
        question = request.json.get("query")
        if not question:
            return {"message": "query is required"}, 400
        system_prompt = request.json.get("system_prompt", DEFAULT_SYSTEM_PROMPT)
        session_uuid = request.json.get("sessionId", str(uuid.uuid4()))
        stream = request.json.get("stream", "true") == "true"
        previous_messages = request.json.get("prevMsgs")
        interaction_id = request.json.get("interactionId", None)
        client = request.json.get("client", "unknown")
        model_name = request.json.get("model")
        user = request.json.get("user", "unknown")

        # Extract the current message data to preserve all fields
        current_message = request.json.get("currentMessage", {})
        # If no currentMessage is provided, create it from available fields
        if not current_message:
            current_message = {"sender": "human", "text": question}
            # Preserve any additional fields that might be in the root request
            for field in ["isIntroductionPrompt"]:
                if field in request.json:
                    current_message[field] = request.json[field]

        if model_name and model_name not in config.MODELS:
            return {"message": f"Invalid model name: {model_name}"}, 400

        # Record user interaction metrics for each assistant
        anonymized_user = self._anonymize_user_id(user)
        for assistant in assistants:
            user_interaction_counter.labels(
                user=anonymized_user,
                client=client,
                assistant_id=assistant.id,
                assistant_name=assistant.name,
            ).inc()

        embedding = embed_query(question)
        chunks = request.json.get("chunks", None)
        if chunks:
            chunks = self._convert_chunk_array_to_documents(request.json.get("chunks"))
        search_results = chunks or search_engine.search(assistant_ids, question, embedding)
        # Convert SearchResult objects to Document objects for llm.ask()
        documents = [result.document for result in search_results]
        llm_response, search_metadata = llm.ask(
            assistants,
            previous_messages,
            question,
            documents,
            interaction_id=interaction_id,
            prompt=system_prompt,
            model=model_name,
        )
        # Create combined assistant name for multiple assistants
        combined_assistant_name = ", ".join([assistant.name for assistant in assistants])

        if self._is_streaming_response(stream):
            return self._handle_streaming_response(
                llm_response,
                search_metadata,
                question,
                embedding,
                search_results,
                session_uuid,
                interaction_id,
                client,
                user,
                previous_messages,
                combined_assistant_name,
                current_message,
            )

        return self._handle_standard_response(
            llm_response,
            search_metadata,
            question,
            embedding,
            search_results,
            session_uuid,
            interaction_id,
            client,
            user,
            previous_messages,
            combined_assistant_name,
            current_message,
        )

    def _get_assistants(self, assistant_names):
        assistants = []
        for name in assistant_names:
            assistant = Assistant.get_by_name(name)
            if not assistant:
                raise ValueError(f"Assistant '{name}' not found")
            assistants.append(assistant)
        return assistants

    def _get_assistant_ids(self, assistants):
        return [assistant.id for assistant in assistants]


class AssistantSearchApi(Resource):
    def post(self, id):
        if not request.json:
            return {"message": "No JSON data provided"}, 400

        query = request.json.get("query")
        assistant = self._get_assistant(id)
        if not assistant:
            return {"message": "assistant not found"}, 404

        log.debug("querying vector DB")

        embedding = self._embed_question(query)
        search_results = self._get_search_results(assistant.id, query, embedding)

        return [result.to_json() for result in search_results], 200

    def _get_assistant(self, assistant_id):
        return Assistant.get(assistant_id)

    def _embed_question(self, question):
        return embed_query(question)

    @staticmethod
    def _get_search_results(assistant_id, query, embedding):
        return search_engine.search(assistant_id, query, embedding)<|MERGE_RESOLUTION|>--- conflicted
+++ resolved
@@ -194,7 +194,6 @@
             return {"message": "assistant not found"}, 404
 
         log.debug("querying vector DB")
-<<<<<<< HEAD
         (
             question,
             session_uuid,
@@ -205,10 +204,6 @@
             user,
             current_message,
         ) = self._extract_request_data()
-=======
-        question, session_uuid, stream, previous_messages, interaction_id, client, user = (
-            self._extract_request_data()
-        )
 
         # Record user interaction metrics
         anonymized_user = self._anonymize_user_id(user)
@@ -218,8 +213,6 @@
             assistant_id=assistant.id,
             assistant_name=assistant.name,
         ).inc()
-
->>>>>>> 1f77ef12
         embedding = self._embed_question(question)
         search_results = self._get_search_results([assistant.id], question, embedding)
         llm_response, search_metadata = self._call_llm(
