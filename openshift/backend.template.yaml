---
kind: Template
apiVersion: template.openshift.io/v1
metadata:
  name: tangerine-backend

parameters:
  - name: LLM_BASE_URL
    value: http://vllm.llm-hosting.svc.cluster.local:8000/v1
  - name: EMBED_BASE_URL
    value: http://text-embeddings-inference:3000/v1
  - name: LLM_MODEL_NAME
    value: mistralai/Mistral-7B-Instruct-v0.2
  - name: EMBED_MODEL_NAME
    value: Snowflake/snowflake-arctic-embed-m-long
  - name: EMBED_QUERY_PREFIX
    value: "Represent this sentence for searching relevant passages"
  - name: LLM_TEMPERATURE
    value: "0.3"
  - name: CPU_LIMIT
    value: 500m
  - name: MEMORY_LIMIT
    value: 512Mi
  - name: CPU_REQUEST
    value: 250m
  - name: MEMORY_REQUEST
    value: 512Mi
  - name: IMAGE
    value: quay.io/tangerine/tangerine-backend
  - name: IMAGE_TAG
    value: latest
  - name: STORE_INTERACTIONS
    value: "false"
  - name: ENABLE_RERANKING
    value: "false"
  - name: ENABLE_QUALITY_DETECTION
    value: "false"
  - name: LOG_LEVEL_APP
    value: "info"
  - name: DEBUG_VERBOSE
    value: "false"
  - name: ENABLE_HYBRID_SEARCH
    value: "true"
  - name: ENABLE_MMR_SEARCH
    value: "false"
<<<<<<< HEAD
  - name: ENABLE_SIMILARITY_SEARCH
    value: "false"
  - name: ENABLE_FULL_TEXT_SEARCH
    value: "false"

=======
  - name: MIGRATION_COMMAND
    value: "flask db upgrade"
>>>>>>> 9423fe9e

objects:
# Secrets
- kind: Secret
  apiVersion: v1
  metadata:
    name: llm-api-key
  stringData:
    api_key: yourApiKey
  type: Opaque

- kind: Secret
  apiVersion: v1
  metadata:
    name: embed-api-key
  stringData:
    api_key: yourApiKey
  type: Opaque

# Deployment
- kind: Deployment
  apiVersion: apps/v1
  metadata:
    name: tangerine-backend
  spec:
    strategy:
      type: RollingUpdate
      rollingUpdate:
        maxSurge: 1
        maxUnavailable: 33%
    minReadySeconds: 5
    replicas: 1
    selector:
      matchLabels:
        app.kubernetes.io/name: tangerine-backend
    template:
      metadata:
        labels:
          app.kubernetes.io/name: tangerine-backend
      spec:
        initContainers:
          - name: db-migrations
            image: ${IMAGE}:${IMAGE_TAG}
            command: ["/bin/bash", "-c", "${MIGRATION_COMMAND}"]
            env:
              - name: LOG_LEVEL_APP
                value: ${LOG_LEVEL_APP}
              - name: DEBUG_VERBOSE
                value: ${DEBUG_VERBOSE}
              - name: DB_USERNAME
                valueFrom:
                  secretKeyRef:
                    name: vector-db
                    key: db.user
              - name: DB_PASSWORD
                valueFrom:
                  secretKeyRef:
                    name: vector-db
                    key: db.password
              - name: DB_NAME
                valueFrom:
                  secretKeyRef:
                    name: vector-db
                    key: db.name
              - name: DB_HOST
                valueFrom:
                  secretKeyRef:
                    name: vector-db
                    key: db.host
              - name: DB_PORT
                valueFrom:
                  secretKeyRef:
                    name: vector-db
                    key: db.port
        containers:
          - name: tangerine-backend
            image: ${IMAGE}:${IMAGE_TAG}
            resources:
              requests:
                memory: ${MEMORY_REQUEST}
                cpu: ${CPU_REQUEST}
              limits:
                memory: ${MEMORY_LIMIT}
                cpu: ${CPU_LIMIT}
            readinessProbe:
              httpGet:
                path: /ping
                port: 8000
              initialDelaySeconds: 5
              periodSeconds: 5
              timeoutSeconds: 1
              successThreshold: 1
              failureThreshold: 3
            livenessProbe:
              httpGet:
                path: /ping
                port: 8000
              initialDelaySeconds: 5
              periodSeconds: 5
              timeoutSeconds: 1
              successThreshold: 1
              failureThreshold: 3
            terminationMessagePath: /dev/termination-log
            env:
              - name: ENABLE_HYBRID_SEARCH
                value: ${ENABLE_HYBRID_SEARCH}
              - name: STORE_INTERACTIONS
                value: ${STORE_INTERACTIONS}
              - name: ENABLE_RERANKING
                value: ${ENABLE_RERANKING}
              - name: ENABLE_QUALITY_DETECTION
                value: ${ENABLE_QUALITY_DETECTION}
              - name: LOG_LEVEL_APP
                value: ${LOG_LEVEL_APP}
              - name: DEBUG_VERBOSE
                value: ${DEBUG_VERBOSE}
              - name: DB_USERNAME
                valueFrom:
                  secretKeyRef:
                    name: vector-db
                    key: db.user
              - name: DB_PASSWORD
                valueFrom:
                  secretKeyRef:
                    name: vector-db
                    key: db.password
              - name: DB_NAME
                valueFrom:
                  secretKeyRef:
                    name: vector-db
                    key: db.name
              - name: DB_HOST
                valueFrom:
                  secretKeyRef:
                    name: vector-db
                    key: db.host
              - name: DB_PORT
                valueFrom:
                  secretKeyRef:
                    name: vector-db
                    key: db.port
              - name: LLM_BASE_URL
                value: ${LLM_BASE_URL}
              - name: EMBED_BASE_URL
                value: ${EMBED_BASE_URL}
              - name: LLM_MODEL_NAME
                value: ${LLM_MODEL_NAME}
              - name: LLM_API_KEY
                valueFrom:
                  secretKeyRef:
                    name: llm-api-key
                    key: api_key
              - name: EMBED_MODEL_NAME
                value: ${EMBED_MODEL_NAME}
              - name: EMBED_QUERY_PREFIX
                value: ${EMBED_QUERY_PREFIX}
              - name: EMBED_API_KEY
                valueFrom:
                  secretKeyRef:
                    name: embed-api-key
                    key: api_key
            securityContext:
              capabilities: {}
              privileged: false
            ports:
              - name: backend
                containerPort: 8000
                protocol: TCP
            imagePullPolicy: IfNotPresent
            terminationMessagePolicy: File
        restartPolicy: Always
        terminationGracePeriodSeconds: 30
        dnsPolicy: ClusterFirst
        securityContext: {}
        schedulerName: default-scheduler

# Service
- kind: Service
  apiVersion: v1
  metadata:
    name: tangerine-backend
    labels:
      app.kubernetes.io/name: tangerine-backend
  spec:
    selector:
      app.kubernetes.io/name: tangerine-backend
    ports:
      - name: tangerine-backend
        protocol: TCP
        port: 8000
        targetPort: 8000<|MERGE_RESOLUTION|>--- conflicted
+++ resolved
@@ -43,16 +43,12 @@
     value: "true"
   - name: ENABLE_MMR_SEARCH
     value: "false"
-<<<<<<< HEAD
   - name: ENABLE_SIMILARITY_SEARCH
     value: "false"
   - name: ENABLE_FULL_TEXT_SEARCH
     value: "false"
-
-=======
   - name: MIGRATION_COMMAND
     value: "flask db upgrade"
->>>>>>> 9423fe9e
 
 objects:
 # Secrets
