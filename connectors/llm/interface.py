import json
import logging
import time
from typing import Generator, List

from langchain_community.callbacks.manager import get_openai_callback
from langchain_community.callbacks.openai_info import OpenAICallbackHandler
from langchain_core.messages import AIMessage, HumanMessage, SystemMessage
from langchain_core.prompts import ChatPromptTemplate
from langchain_openai import ChatOpenAI

import connectors.config as cfg
from connectors.db.vector import vector_db
from resources.metrics import get_counter, get_gauge

log = logging.getLogger("tangerine.llm")

agent_response_counter = get_counter(
    "agent_response_counter", "Total number of responses for an agent", ["agent_id", "agent_name"]
)
llm_completion_tokens_metric = get_counter("llm_completion_tokens", "LLM completion tokens usage")
llm_prompt_tokens_metric = get_counter("llm_prompt_tokens", "LLM prompt tokens usage")
llm_completion_rate = get_gauge(
    "llm_completion_rate", "Observed tokens per sec from most recent LLM chat completion"
)
llm_processing_rate = get_gauge(
    "llm_processing_rate", "Observed tokens per sec for most recent LLM processing after prompted"
)
llm_no_answer = get_counter("llm_no_answer", "No Answer provided by the bot")


class LLMInterface:
    def __init__(self):
        pass

    @staticmethod
    def _record_metrics(
        cb: OpenAICallbackHandler,
        processing_start: float,
        completion_start: float,
        completion_end: float,
    ) -> None:
        if not completion_start:
            log.error("no content in llm response stream")
            return

        processing_time = completion_start - processing_start
        completion_time = completion_end - completion_start

        try:
            processing_rate = cb.prompt_tokens / processing_time
            completion_rate = cb.completion_tokens / completion_time
        except ZeroDivisionError:
            log.error("unexpected time diff of 0")
            completion_rate = 0

        log.debug(
            (
                "prompt tokens: %s, completion tokens: %s, "
                "processing time: %fsec (%f tokens/sec), completion time: %fsec (%f tokens/sec)"
            ),
            cb.prompt_tokens,
            cb.completion_tokens,
            processing_time,
            processing_rate,
            completion_time,
            completion_rate,
        )
        llm_completion_tokens_metric.inc(cb.completion_tokens)
        llm_prompt_tokens_metric.inc(cb.prompt_tokens)
        llm_processing_rate.set(processing_rate)
        llm_completion_rate.set(completion_rate)

    @staticmethod
    def _get_response(
        chat: ChatOpenAI,
        prompt: ChatPromptTemplate,
        prompt_params: dict,
        extra_doc_info: List[dict],
    ) -> Generator[dict, None, None]:
        chain = prompt | chat

        completion_start = 0.0
        processing_start = time.time()

        with get_openai_callback() as cb:
            for chunk in chain.stream(prompt_params, stream_usage=True):
                if not completion_start:
                    # this is the first output token received
                    completion_start = time.time()
                if len(chunk.content):
                    text_content = {"text_content": chunk.content}
                    yield text_content

            completion_end = time.time()
            search_metadata = {"search_metadata": extra_doc_info}
            yield search_metadata

        LLMInterface._record_metrics(cb, processing_start, completion_start, completion_end)

<<<<<<< HEAD
    def ask(
        self, system_prompt, previous_messages, question, agent_id, stream, interaction_id=None
    ):
=======
    def ask(self, system_prompt, previous_messages, question, agent_id, agent_name, stream, interaction_id=None):
>>>>>>> 25767f9c
        log.debug("querying vector DB")
        results = vector_db.search(question, agent_id)

        prompt_params = {"question": question}
        prompt = ChatPromptTemplate.from_template("{question}")
        extra_doc_info = []

        context_text = ""

        if len(results) == 0:
            log.debug("unable to find results")
            context_text = "No matching search results found"
            llm_no_answer.labels(agent_id=agent_id, agent_name=agent_name).inc()
        else:
            agent_response_counter.labels(agent_id=agent_id, agent_name=agent_name).inc()
            log.debug("fetched %d relevant search results from vector db", len(results))
            for i, doc in enumerate(results):
                page_content = doc.document.page_content
                metadata = doc.document.metadata
                extra_doc_info.append(
                    {
                        "interactionId": interaction_id,
                        "metadata": metadata,
                        "page_content": page_content,
                    }
                )

                context_text += f"\n<<Search result {i+1}"
                if "title" in metadata:
                    title = metadata["title"]
                    context_text += f", document title: '{title}'"
                context_text += ">>\n\n" f"{page_content}\n\n" f"<<Search result {i+1} END>>\n"

        prompt = ChatPromptTemplate.from_template(cfg.USER_PROMPT_TEMPLATE)
        prompt_params = {"context": context_text, "question": question}

        # Adding system prompt and memory
        msg_list = []
        msg_list.append(SystemMessage(content=system_prompt or cfg.DEFAULT_SYSTEM_PROMPT))
        if previous_messages:
            for msg in previous_messages:
                if msg["sender"] == "human":
                    msg_list.append(HumanMessage(content=f"[INST] {msg['text']} [/INST]"))
                if msg["sender"] == "ai":
                    msg_list.append(AIMessage(content=f"{msg['text']}</s>"))
        prompt.messages = msg_list + prompt.messages

        chat = ChatOpenAI(
            model=cfg.LLM_MODEL_NAME,
            openai_api_base=cfg.LLM_BASE_URL,
            openai_api_key=cfg.LLM_API_KEY,
            temperature=cfg.LLM_TEMPERATURE,
        )

        log.debug("prompting llm...")
        llm_response = LLMInterface._get_response(chat, prompt, prompt_params, extra_doc_info)

        def api_response_generator():
            for data in llm_response:
                yield f"data: {json.dumps(data)}\r\n"

        if stream:
            log.debug("streaming response...")
            return api_response_generator

        # else, if stream=False ...
        response = {"text_content": None, "search_metadata": None}
        for data in llm_response:
            if "text_content" in data:
                if response["text_content"] is None:
                    response["text_content"] = data["text_content"]
                else:
                    response["text_content"] += data["text_content"]
            if "search_metadata" in data:
                response["search_metadata"] = data["search_metadata"]
        return response


llm = LLMInterface()<|MERGE_RESOLUTION|>--- conflicted
+++ resolved
@@ -98,13 +98,9 @@
 
         LLMInterface._record_metrics(cb, processing_start, completion_start, completion_end)
 
-<<<<<<< HEAD
     def ask(
         self, system_prompt, previous_messages, question, agent_id, stream, interaction_id=None
     ):
-=======
-    def ask(self, system_prompt, previous_messages, question, agent_id, agent_name, stream, interaction_id=None):
->>>>>>> 25767f9c
         log.debug("querying vector DB")
         results = vector_db.search(question, agent_id)
 
